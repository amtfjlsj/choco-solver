/**
 *  Copyright (c) 1999-2011, Ecole des Mines de Nantes
 *  All rights reserved.
 *  Redistribution and use in source and binary forms, with or without
 *  modification, are permitted provided that the following conditions are met:
 *
 *      * Redistributions of source code must retain the above copyright
 *        notice, this list of conditions and the following disclaimer.
 *      * Redistributions in binary form must reproduce the above copyright
 *        notice, this list of conditions and the following disclaimer in the
 *        documentation and/or other materials provided with the distribution.
 *      * Neither the name of the Ecole des Mines de Nantes nor the
 *        names of its contributors may be used to endorse or promote products
 *        derived from this software without specific prior written permission.
 *
 *  THIS SOFTWARE IS PROVIDED BY THE REGENTS AND CONTRIBUTORS ``AS IS'' AND ANY
 *  EXPRESS OR IMPLIED WARRANTIES, INCLUDING, BUT NOT LIMITED TO, THE IMPLIED
 *  WARRANTIES OF MERCHANTABILITY AND FITNESS FOR A PARTICULAR PURPOSE ARE
 *  DISCLAIMED. IN NO EVENT SHALL THE REGENTS AND CONTRIBUTORS BE LIABLE FOR ANY
 *  DIRECT, INDIRECT, INCIDENTAL, SPECIAL, EXEMPLARY, OR CONSEQUENTIAL DAMAGES
 *  (INCLUDING, BUT NOT LIMITED TO, PROCUREMENT OF SUBSTITUTE GOODS OR SERVICES;
 *  LOSS OF USE, DATA, OR PROFITS; OR BUSINESS INTERRUPTION) HOWEVER CAUSED AND
 *  ON ANY THEORY OF LIABILITY, WHETHER IN CONTRACT, STRICT LIABILITY, OR TORT
 *  (INCLUDING NEGLIGENCE OR OTHERWISE) ARISING IN ANY WAY OUT OF THE USE OF THIS
 *  SOFTWARE, EVEN IF ADVISED OF THE POSSIBILITY OF SUCH DAMAGE.
 */

package choco.checker.correctness;

import choco.checker.Modeler;
import org.testng.annotations.Test;
import solver.search.loop.SearchLoops;

/**
 * <br/>
 *
 * @author Charles Prud'homme, Jean-Guillaume Fages
 * @since 15/02/11
 */
public class TestCorrectness {

    private SearchLoops slType; // search loop type default value

    public TestCorrectness() {
        this.slType = SearchLoops.BINARY;
    }

    public TestCorrectness(SearchLoops sl) {
        this.slType = slType;
    }

    ////////////////////////////////////////////////////////////////////////////////////////////////////////////////////
    ////////////////////////////////////////////////////////////////////////////////////////////////////////////////////

    @Test(groups = "1m")
    public void testTIMES() {
        for (int i = 0; i < 10; i++) {
            long seed = System.currentTimeMillis();
            for (int n = 2; n < (1 << 8) + 1; n *= 2) {
                CorrectnessChecker.checkCorrectness(Modeler.modelTimes, 3, -n / 2, 2 * n, seed, null);
            }

        }
    }

    @Test(groups = "1m")
    public void testABSOLUTE() {
        for (int i = 0; i < 10; i++) {
            long seed = System.currentTimeMillis();
            for (int n = 2; n < (1 << 6) + 1; n *= 2) {
                CorrectnessChecker.checkCorrectness(Modeler.modelAbsolute, 2, -n / 2, 2 * n, seed, null);
            }

        }
    }

    @Test(groups = "1m")
    public void testEQ() {
        for (int i = 0; i < 10; i++) {
            long seed = System.currentTimeMillis();
            for (int n = 2; n < (1 << 6) + 1; n *= 2) {
                CorrectnessChecker.checkCorrectness(Modeler.modelEqAC, 2, -n / 2, 2 * n, seed, null);
            }

        }
    }

    @Test(groups = "1m")
    public void testNEQ() {
        for (int i = 0; i < 10; i++) {
            long seed = System.currentTimeMillis();
            for (int n = 2; n < (1 << 8) + 1; n *= 2) {
                CorrectnessChecker.checkCorrectness(Modeler.modelNeqAC, 2, -n / 2, 2 * n, seed, null);
            }

        }
    }

    // ALLDIFFERENT
    @Test(groups = "1m")
    public void testALLDIFFERENTAC() {
        for (int i = 0; i < 10; i++) {
            long seed = System.currentTimeMillis();
            for (int n = 2; n < (1 << 6) + 1; n *= 2) {
                CorrectnessChecker.checkCorrectness(Modeler.modelAllDiffAC, n, -n / 2, 2 * n, seed, null);
            }

        }
    }

    @Test(groups = "1m")
    public void testALLDIFFERENTBC() {
        for (int i = 0; i < 10; i++) {
            long seed = System.currentTimeMillis();
            for (int n = 2; n < (1 << 6) + 1; n *= 2) {
                CorrectnessChecker.checkCorrectness(Modeler.modelAllDiffBC, n, -n / 2, 2 * n, seed, null);
            }

        }
    }

    @Test(groups = "1m")
    public void testGCC() {
        for (int i = 0; i < 10; i++) {
            long seed = System.currentTimeMillis();
            for (int n = 2; n < (1 << 6) + 1; n *= 2) {
                CorrectnessChecker.checkCorrectness(Modeler.modelGCC, n, 0, n, seed, true);
            }
        }
    }

    @Test(groups = "1m")
    public void testGCC2() {
        for (int n = 2; n < 33; n *= 2) {
            for (int i = 0; i < 20; i++) {
                long seed = System.currentTimeMillis();
                CorrectnessChecker.checkCorrectness(Modeler.modelGCC_alldiff, n, -n / 2, 2 * n, seed, false);
            }
        }
    }

    // INVERSE
    @Test(groups = "1m")
    public void testINVERSECHANNELING_AC() {
        for (int i = 0; i < 10; i++) {
            long seed = System.currentTimeMillis();
            for (int n = 2; n < (1 << 4) + 1; n *= 2) {
                CorrectnessChecker.checkCorrectness(Modeler.modelInverseChannelingAC, n, -n / 2, 2 * n, seed, null);
            }

        }
    }

    @Test(groups = "1m")
    public void testINVERSECHANNELING_Bounds() {
        for (int i = 0; i < 10; i++) {
            long seed = System.currentTimeMillis();
            for (int n = 2; n < (1 << 4) + 1; n *= 2) {
                CorrectnessChecker.checkCorrectness(Modeler.modelInverseChannelingBounds, n, -n / 2, 2 * n, seed, null);
            }

        }
    }

    // COUNT
    @Test(groups = "1m")
    public void testCOUNTBCEQ() {
        for (int i = 0; i < 10; i++) {
            long seed = System.currentTimeMillis();
            for (int n = 2; n < (1 << 6) + 1; n *= 2) {
                CorrectnessChecker.checkCorrectness(Modeler.modelCountBC, n, -n / 2, 2 * n, seed, new int[]{0, 1});
            }

        }
    }

    @Test(groups = "1m")
    public void testCOUNTACEQ() {
        for (int i = 0; i < 10; i++) {
            long seed = System.currentTimeMillis();
            for (int n = 2; n < (1 << 6) + 1; n *= 2) {
                CorrectnessChecker.checkCorrectness(Modeler.modelCountAC, n, -n / 2, 2 * n, seed, new int[]{0, 1});
            }

        }
    }

    @Test(groups = "1m")
    public void testCOUNTBCLEQ() {
        for (int i = 0; i < 10; i++) {
            long seed = System.currentTimeMillis();
            for (int n = 2; n < (1 << 6) + 1; n *= 2) {
                CorrectnessChecker.checkCorrectness(Modeler.modelCountBC, n, -n / 2, 2 * n, seed, new int[]{2, 1});
            }

        }
    }

    @Test(groups = "1m")
    public void testCOUNTACLEQ() {
        for (int i = 0; i < 10; i++) {
            long seed = System.currentTimeMillis();
            for (int n = 2; n < (1 << 6) + 1; n *= 2) {
                CorrectnessChecker.checkCorrectness(Modeler.modelCountAC, n, -n / 2, 2 * n, seed, new int[]{2, 1});
            }

        }
    }

    @Test(groups = "1m")
    public void testCOUNTBCGEQ() {
        for (int i = 0; i < 10; i++) {
            long seed = System.currentTimeMillis();
            for (int n = 2; n < (1 << 6) + 1; n *= 2) {
                CorrectnessChecker.checkCorrectness(Modeler.modelCountBC, n, -n / 2, 2 * n, seed, new int[]{1, 1});
            }

        }
    }

    @Test(groups = "1m")
    public void testCOUNTACGEQ() {
        for (int i = 0; i < 10; i++) {
            long seed = System.currentTimeMillis();
            for (int n = 2; n < (1 << 6) + 1; n *= 2) {
                CorrectnessChecker.checkCorrectness(Modeler.modelCountAC, n, -n / 2, 2 * n, seed, new int[]{1, 1});
            }

        }
    }

    // LEX
    @Test(groups = "1m")
    public void testLEX1() {
        for (int i = 0; i < 10; i++) {
            long seed = System.currentTimeMillis();
            for (int n = 2; n < (1 << 6) + 1; n *= 2) {
                CorrectnessChecker.checkCorrectness(Modeler.modelLexAC, n, -n, 2 * n, seed, true);
            }

        }
    }

    @Test(groups = "1m")
    public void testLEX2() {
        for (int i = 0; i < 50; i++) {
            long seed = System.currentTimeMillis();
            for (int n = 2; n < (1 << 6) + 1; n *= 2) {
                CorrectnessChecker.checkCorrectness(Modeler.modelLexAC, n, -n, 2 * n, seed, false);
            }

        }
    }

    // LEX CHAIN
    @Test(groups = "1m")
    public void testLEXCH1() {
        for (int i = 0; i < 10; i++) {
            long seed = System.currentTimeMillis();
            for (int n = 3; n < (1 << 6) + 1; n *= 2) {
                CorrectnessChecker.checkCorrectness(Modeler.modelLexChainAC, n, -n, 2 * n, seed, true);
            }

        }
    }

    @Test(groups = "1m")
    public void testLEXCH2() {
        for (int i = 0; i < 10; i++) {
            long seed = System.currentTimeMillis();
            for (int n = 3; n < (1 << 6) + 1; n *= 2) {
                CorrectnessChecker.checkCorrectness(Modeler.modelLexChainAC, n, -n, 2 * n, seed, false);
            }

        }
    }

    // ELEMENT
    @Test(groups = "1m")
    public void testELEMENTBC() {
        for (int i = 0; i < 10; i++) {
            long seed = System.currentTimeMillis();
            for (int n = 2; n < (1 << 6) + 1; n *= 2) {
                CorrectnessChecker.checkCorrectness(Modeler.modelNthBC, 2, -n / 2, 2 * n, seed, null);
            }

        }
    }

    // AMONG
    @Test(groups = "1m")
    public void testAMONGAC() {
        for (int i = 0; i < 10; i++) {
            long seed = System.currentTimeMillis();
            for (int n = 2; n < (1 << 6) + 1; n *= 2) {
                CorrectnessChecker.checkCorrectness(Modeler.modelAmongAC, n, -n / 2, 2 * n, seed, new int[]{0, 1});
            }

        }
    }

    @Test(groups = "1m")
    public void testAMONGBC() {
        for (int i = 0; i < 10; i++) {
            long seed = System.currentTimeMillis();
            for (int n = 2; n < (1 << 6) + 1; n *= 2) {
                CorrectnessChecker.checkCorrectness(Modeler.modelAmongAC, n, -n / 2, 2 * n, seed, new int[]{2, 1});
            }

        }
    }

    @Test(groups = "5m")
    public void testNVALUES() {
        String[][] filters = new String[][]{
                {"at_most_BC"},
                {"at_least_AC"},
                {"at_most_greedy"},
                {"at_most_BC", "at_least_AC"},
                {"at_least_AC", "at_most_greedy"},
                {"at_most_BC", "at_most_greedy"},
                {"at_most_BC", "at_least_AC", "at_most_greedy"},
        };
        for (int i = 0; i < 20; i++) {
            long seed = System.currentTimeMillis();
            for (int n = 2; n < 33; n *= 2) {
                for (String[] f : filters)
                    CorrectnessChecker.checkCorrectness(Modeler.modelNValues, n, -n / 2, 2 * n, seed, f);
            }

        }
    }

    @Test(groups = "1m")
    public void testTree() {
        for (int n = 2; n < 25; n += 5) {
            for (int i = 0; i < 25; i++) {
                long seed = System.currentTimeMillis();
                CorrectnessChecker.checkCorrectness(Modeler.modelTree, n, -n / 2, 2 * n, seed, true);
                CorrectnessChecker.checkCorrectness(Modeler.modelTree, n, -n / 2, 2 * n, seed, false);
            }
        }
    }

<<<<<<< HEAD
	@Test(groups = "1m")
	public void testCircuit() {
		for (int n = 2; n < 25; n +=5) {
			for (int i = 0; i < 50; i++) {
				long seed = System.currentTimeMillis();
				CorrectnessChecker.checkCorrectness(Modeler.modelCircuit, n, 0, n, seed, true);
			}
		}
	}

	@Test(groups = "1m")
	public void testPath() {
		for (int n = 3; n < 25; n +=5) {
			for (int i = 0; i < 50; i++) {
				long seed = System.currentTimeMillis();
				CorrectnessChecker.checkCorrectness(Modeler.modelPath, n, 0, n, seed, true);
			}
		}
	}
=======
    @Test(groups = "1m")
    public void testCircuit() {
        for (int n = 2; n < 25; n += 5) {
            for (int i = 0; i < 50; i++) {
                long seed = System.currentTimeMillis();
                CorrectnessChecker.checkCorrectness(Modeler.modelCircuit, n, 0, n, seed, true);
            }
        }
    }
>>>>>>> 1f19c62c

    @Test(groups = "1m")
    public void testSubcircuit() {
        for (int n = 2; n < 25; n += 5) {
            for (int i = 0; i < 50; i++) {
                long seed = System.currentTimeMillis();
                CorrectnessChecker.checkCorrectness(Modeler.modelSubcircuit, n, 0, n - 1, seed, true);
            }
        }
    }

    @Test(groups = "1m")
    public void testDiffn() {
        for (int n = 2; n < 25; n += 5) {
            for (int i = 0; i < 30; i++) {
                long seed = System.currentTimeMillis();
                CorrectnessChecker.checkCorrectness(Modeler.modelDiffn, 4 * n, 1, n * 2, seed, true);
            }
        }
    }

    @Test(groups = "1m")
    public void testCumulative() {
        int nBugSweep = 32;
        long seedBugSweep = 1368003588936l;
        CorrectnessChecker.checkCorrectness(Modeler.modelCumulative, 4 * nBugSweep + 1, 1, nBugSweep, seedBugSweep, true);
        for (int n = 2; n < 25; n += 5) {
            for (int i = 0; i < 30; i++) {
                long seed = System.currentTimeMillis();
                System.out.println("n = " + n);
                System.out.println("seed = " + seed);
                CorrectnessChecker.checkCorrectness(Modeler.modelCumulative, 4 * n + 1, 1, n, seed, true);
            }
        }
    }

    @Test(groups = "1m")
    public void testSORT1() {
        for (int i = 0; i < 10; i++) {
            long seed = System.currentTimeMillis();
            for (int n = 2; n < (1 << 6) + 1; n *= 2) {
                CorrectnessChecker.checkCorrectness(Modeler.modelSortBC, n, -n, 2 * n, seed, true);
            }

        }
    }

    @Test(groups = "1m")
    public void testSORT2() {
        for (int i = 0; i < 50; i++) {
            long seed = System.currentTimeMillis();
            for (int n = 2; n < (1 << 6) + 1; n *= 2) {
                CorrectnessChecker.checkCorrectness(Modeler.modelSortBC, n, -n, 2 * n, seed, false);
            }

        }
    }
}<|MERGE_RESOLUTION|>--- conflicted
+++ resolved
@@ -342,27 +342,6 @@
         }
     }
 
-<<<<<<< HEAD
-	@Test(groups = "1m")
-	public void testCircuit() {
-		for (int n = 2; n < 25; n +=5) {
-			for (int i = 0; i < 50; i++) {
-				long seed = System.currentTimeMillis();
-				CorrectnessChecker.checkCorrectness(Modeler.modelCircuit, n, 0, n, seed, true);
-			}
-		}
-	}
-
-	@Test(groups = "1m")
-	public void testPath() {
-		for (int n = 3; n < 25; n +=5) {
-			for (int i = 0; i < 50; i++) {
-				long seed = System.currentTimeMillis();
-				CorrectnessChecker.checkCorrectness(Modeler.modelPath, n, 0, n, seed, true);
-			}
-		}
-	}
-=======
     @Test(groups = "1m")
     public void testCircuit() {
         for (int n = 2; n < 25; n += 5) {
@@ -372,7 +351,16 @@
             }
         }
     }
->>>>>>> 1f19c62c
+
+    @Test(groups = "1m")
+    public void testPath() {
+        for (int n = 3; n < 25; n += 5) {
+            for (int i = 0; i < 50; i++) {
+                long seed = System.currentTimeMillis();
+                CorrectnessChecker.checkCorrectness(Modeler.modelPath, n, 0, n, seed, true);
+            }
+        }
+    }
 
     @Test(groups = "1m")
     public void testSubcircuit() {
@@ -422,7 +410,7 @@
 
     @Test(groups = "1m")
     public void testSORT2() {
-        for (int i = 0; i < 50; i++) {
+        for (int i = 0; i < 20; i++) {
             long seed = System.currentTimeMillis();
             for (int n = 2; n < (1 << 6) + 1; n *= 2) {
                 CorrectnessChecker.checkCorrectness(Modeler.modelSortBC, n, -n, 2 * n, seed, false);
