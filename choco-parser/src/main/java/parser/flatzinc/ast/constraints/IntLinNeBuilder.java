/**
 *  Copyright (c) 1999-2011, Ecole des Mines de Nantes
 *  All rights reserved.
 *  Redistribution and use in source and binary forms, with or without
 *  modification, are permitted provided that the following conditions are met:
 *
 *      * Redistributions of source code must retain the above copyright
 *        notice, this list of conditions and the following disclaimer.
 *      * Redistributions in binary form must reproduce the above copyright
 *        notice, this list of conditions and the following disclaimer in the
 *        documentation and/or other materials provided with the distribution.
 *      * Neither the name of the Ecole des Mines de Nantes nor the
 *        names of its contributors may be used to endorse or promote products
 *        derived from this software without specific prior written permission.
 *
 *  THIS SOFTWARE IS PROVIDED BY THE REGENTS AND CONTRIBUTORS ``AS IS'' AND ANY
 *  EXPRESS OR IMPLIED WARRANTIES, INCLUDING, BUT NOT LIMITED TO, THE IMPLIED
 *  WARRANTIES OF MERCHANTABILITY AND FITNESS FOR A PARTICULAR PURPOSE ARE
 *  DISCLAIMED. IN NO EVENT SHALL THE REGENTS AND CONTRIBUTORS BE LIABLE FOR ANY
 *  DIRECT, INDIRECT, INCIDENTAL, SPECIAL, EXEMPLARY, OR CONSEQUENTIAL DAMAGES
 *  (INCLUDING, BUT NOT LIMITED TO, PROCUREMENT OF SUBSTITUTE GOODS OR SERVICES;
 *  LOSS OF USE, DATA, OR PROFITS; OR BUSINESS INTERRUPTION) HOWEVER CAUSED AND
 *  ON ANY THEORY OF LIABILITY, WHETHER IN CONTRACT, STRICT LIABILITY, OR TORT
 *  (INCLUDING NEGLIGENCE OR OTHERWISE) ARISING IN ANY WAY OUT OF THE USE OF THIS
 *  SOFTWARE, EVEN IF ADVISED OF THE POSSIBILITY OF SUCH DAMAGE.
 */

package parser.flatzinc.ast.constraints;

import parser.flatzinc.ast.Datas;
import parser.flatzinc.ast.expression.EAnnotation;
import parser.flatzinc.ast.expression.Expression;
import solver.Solver;
import solver.constraints.Constraint;
import solver.constraints.ICF;
import solver.constraints.IntConstraintFactory;
import solver.variables.IntVar;
import solver.variables.VF;

import java.util.List;

/**
 * &#8721; i &#8712; 1..n: as[i].bs[i] &#8800; c where n is the common length of as and bs
 * <br/>
 *
 * @author Charles Prud'homme
 * @since 26/01/11
 */
public class IntLinNeBuilder implements IBuilder {

    @Override
    public Constraint[] build(Solver solver, String name, List<Expression> exps, List<EAnnotation> annotations, Datas datas) {
        int[] as = exps.get(0).toIntArray();
        IntVar[] bs = exps.get(1).toIntVarArray(solver);
        int c = exps.get(2).intValue();
<<<<<<< HEAD

        Constraint cstr = null;
        if (as.length == 1) {
            if (as[0] == 1) {
                cstr = ICF.arithm(bs[0], "!=", c);
            } else if (as[0] == -1) {
                cstr = ICF.arithm(bs[0], "!=", -c);
            }
        } else if (as.length == 2) {
            if (as[0] == 1 && as[1] == 1) {
                cstr = ICF.arithm(bs[0], "+", bs[1], "!=", c);
            } else if (as[0] == 1 && as[1] == -1) {
                cstr = ICF.arithm(bs[0], "-", bs[1], "!=", c);
            } else if (as[0] == -1 && as[1] == 1) {
                cstr = ICF.arithm(bs[1], "-", bs[0], "!=", c);
            } else if (as[0] == -1 && as[1] == -1) {
                cstr = ICF.arithm(bs[0], "+", bs[1], "!=", -c);
            }
        }
        if (cstr == null) {
            cstr = IntConstraintFactory.scalar(bs, as, "!=", VF.fixed(c, solver));
        }
        return new Constraint[]{cstr};
=======
		return new Constraint[]{ICF.scalar(bs, as, "!=", VariableFactory.fixed(c, bs[0].getSolver()))};
>>>>>>> 9cf1296f
    }
}<|MERGE_RESOLUTION|>--- conflicted
+++ resolved
@@ -33,9 +33,8 @@
 import solver.Solver;
 import solver.constraints.Constraint;
 import solver.constraints.ICF;
-import solver.constraints.IntConstraintFactory;
 import solver.variables.IntVar;
-import solver.variables.VF;
+import solver.variables.VariableFactory;
 
 import java.util.List;
 
@@ -53,9 +52,7 @@
         int[] as = exps.get(0).toIntArray();
         IntVar[] bs = exps.get(1).toIntVarArray(solver);
         int c = exps.get(2).intValue();
-<<<<<<< HEAD
-
-        Constraint cstr = null;
+/*        Constraint cstr = null;
         if (as.length == 1) {
             if (as[0] == 1) {
                 cstr = ICF.arithm(bs[0], "!=", c);
@@ -77,8 +74,7 @@
             cstr = IntConstraintFactory.scalar(bs, as, "!=", VF.fixed(c, solver));
         }
         return new Constraint[]{cstr};
-=======
+*/
 		return new Constraint[]{ICF.scalar(bs, as, "!=", VariableFactory.fixed(c, bs[0].getSolver()))};
->>>>>>> 9cf1296f
     }
 }